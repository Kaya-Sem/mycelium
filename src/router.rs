--- conflicted
+++ resolved
@@ -299,7 +299,6 @@
 
     fn handle_incoming_update(&self, update: ControlStruct) {
         match update.control_packet.body.tlv {
-<<<<<<< HEAD
             BabelTLV::Update {
                 plen,
                 interval: _,
@@ -316,28 +315,19 @@
 
                 // create route key from incoming update control struct
                 // we need the address of the neighbour; this corresponds to the source ip of the control struct as the update is received from the neighbouring peer
-=======
-            BabelTLV::Update { plen, interval: _, seqno, metric, prefix, router_id } => {
-                    
->>>>>>> 8b71e816
                 let neighbor_ip = update.src_overlay_ip;
                 let route_key_from_update = RouteKey {
                     neighbor: neighbor_ip,
                     plen,
                     prefix,
                 };
-<<<<<<< HEAD
 
                 // used later to filter out static route
-=======
-    
->>>>>>> 8b71e816
                 if self.route_key_is_from_static_route(&route_key_from_update) {
                     return;
                 }
     
                 let mut inner = self.inner.write().unwrap();
-<<<<<<< HEAD
 
                 // check if a route entry with the same route key exists in both routing tables
                 let route_entry_exists = inner
@@ -350,15 +340,9 @@
                         .contains_key(&route_key_from_update);
 
                 // if no entry exists (based on prefix, plen AND neighbor field)
-=======
-    
-                let route_entry_exists = inner.selected_routing_table.table.contains_key(&route_key_from_update) || inner.fallback_routing_table.table.contains_key(&route_key_from_update);
-    
->>>>>>> 8b71e816
                 if !route_entry_exists {
                     if metric == u16::MAX || !self.update_feasible(&update, &inner.source_table) {
                         return;
-<<<<<<< HEAD
                     } else {
                         // this means that the update is feasible and the metric is not infinite
                         // create a new route entry and add it to the routing table (which requires a new source entry to be created as well)
@@ -369,12 +353,6 @@
                             router_id,
                         };
                         let fd = FeasibilityDistance { metric, seqno };
-=======
-                    }
-                    else {
-                        let source_key = SourceKey { prefix, plen, router_id };
-                        let fd = FeasibilityDistance{ metric, seqno };
->>>>>>> 8b71e816
                         inner.source_table.insert(source_key, fd);
     
                         let route_key = RouteKey {
@@ -396,7 +374,6 @@
                             if r.0.plen == plen && r.0.prefix == prefix {
                                 if metric < r.1.metric {
                                     to_remove.push(r.0.clone());
-<<<<<<< HEAD
                                     break; // we can break, as there will be max 1 better route in selected table at any point in time (hence 'selected')
                                            // metric of update is greater than entry's metric
                                 } else if metric >= r.1.metric {
@@ -407,14 +384,6 @@
                                         .table
                                         .insert(route_key.clone(), route_entry.clone());
                                     return; // quit the function, work is done here
-=======
-                                    break; 
-                                } else if metric >= r.1.metric {
-                                    let mut fallback_route_entry = route_entry.clone();
-                                    fallback_route_entry.selected = false;
-                                    inner.fallback_routing_table.table.insert(route_key.clone(), fallback_route_entry);
-                                    return; 
->>>>>>> 8b71e816
                                 }
                             }
                         }
@@ -424,21 +393,16 @@
                                 inner.fallback_routing_table.insert(rk, old_selected);
                             }
                         }
-<<<<<<< HEAD
                         // insert the route into selected (we might have placed one other route, that was previously the best, in the fallback)
                         inner
                             .selected_routing_table
                             .table
                             .insert(route_key, route_entry);
-=======
-                        inner.selected_routing_table.table.insert(route_key.clone(), route_entry.clone());
->>>>>>> 8b71e816
                     }
                 }
                 else {
                     // check if the update is a retraction
                     if self.update_feasible(&update, &inner.source_table) && metric == u16::MAX {
-<<<<<<< HEAD
                         // if the update is a retraction, we remove the entry from the routing tables
                         // we also remove the corresponding source entry???
                         if inner
@@ -446,9 +410,6 @@
                             .table
                             .contains_key(&route_key_from_update)
                         {
-=======
-                        if inner.selected_routing_table.table.contains_key(&route_key_from_update) {
->>>>>>> 8b71e816
                             inner.selected_routing_table.remove(&route_key_from_update);
                         }
                         if inner
@@ -458,20 +419,15 @@
                         {
                             inner.fallback_routing_table.remove(&route_key_from_update);
                         }
-<<<<<<< HEAD
                         // remove the corresponding source entry
                         let source_key = SourceKey {
                             prefix,
                             plen,
                             router_id,
                         };
-=======
-                        let source_key = SourceKey { prefix, plen, router_id };
->>>>>>> 8b71e816
                         inner.source_table.remove(&source_key);
                         return;
                     }
-<<<<<<< HEAD
                     // if the entry is currently selected, the update is unfeasible, and the router-id of the update is equal
                     // to the router-id of the entry, then we ignore the update
                     if inner
@@ -522,119 +478,6 @@
                     }
                 }
             }
-=======
-                    else {
-                        // here, the route already exists in one of the routing tables
-                        // and we also know that the update is not a retraction
-    
-                        // let's first check if the update is feasible: this checks the source table (based on prefix, plen, router_id)
-                        if !self.update_feasible(&update, &inner.source_table) {
-                            return;
-                        }
-                        else {
-                            // the update is feasible (which means a newer or better route for that prefix,plen,router_id has never been annoucned), so we can update the source table
-                            let source_key = SourceKey { prefix, plen, router_id };
-                            let fd = FeasibilityDistance{ metric, seqno };
-                            inner.source_table.insert(source_key, fd); // this will overwrite the old entry if it exists
-    
-                            // now we need to check if the update is better than the current route in the selected routing table
-                            // if this is the case, we need to move the current route to the fallback routing table and insert the new route into the selected routing table
-                            let route_key = RouteKey {
-                                prefix,
-                                plen,
-                                neighbor: neighbor_ip,
-                            };
-                            let route_entry = RouteEntry {
-                                source: source_key,
-                                neighbor: inner.peer_by_ip(neighbor_ip).unwrap(),
-                                metric,
-                                seqno,
-                                next_hop: neighbor_ip, 
-                                selected: true,
-                            };
-    
-                            let mut to_remove = Vec::new();
-                            let mut to_add_to_fallback = Vec::new();
-
-                            for r in inner.selected_routing_table.table.iter() {
-                                if r.0.plen == plen && r.0.prefix == prefix {
-                                    if metric < r.1.metric {
-                                        to_remove.push(r.0.clone());
-                                        break; 
-                                    } else if metric >= r.1.metric && neighbor_ip != r.1.next_hop {
-                                        to_add_to_fallback.push(route_entry.clone());
-                                    }
-                                }
-                            }
-                            for rk in to_remove {
-                                if let Some(mut old_selected) = inner.selected_routing_table.remove(&rk) {
-                                    old_selected.selected = false;
-                                    inner.fallback_routing_table.insert(rk, old_selected);
-                                }
-                            }
-
-                            for mut re in to_add_to_fallback {
-
-                                // only add to fallback if the route with that prefix, plen, neighbor is not already in the selected routing table
-                                // and if the metric is not u16::MAX - 1
-                                let mut already_in_selected = false;
-                                for r in inner.selected_routing_table.table.iter() {
-                                    if r.0.plen == plen && r.0.prefix == prefix && r.0.neighbor == neighbor_ip {
-                                        already_in_selected = true;
-                                        break;
-                                    }
-                                }
-                                if already_in_selected {
-                                    continue;
-                                }
-                                else {
-                                    // additional check: only insert into fallback if the metric is not u16::MAX - 1
-                                    if re.metric == u16::MAX - 1 {
-                                        continue;
-                                    }
-                                    re.selected = false;
-                                    inner.fallback_routing_table.table.insert(route_key.clone(), re);
-                                    return;
-                                }
-                            }
-
-                            inner.selected_routing_table.table.insert(route_key.clone(), route_entry.clone());
-                        }
-                    }
-                }
-
-
-                    // if inner.selected_routing_table.table.contains_key(&route_key_from_update) {
-                    //     let route_entry = inner.selected_routing_table.table.get(&route_key_from_update).unwrap();
-                    //     if !self.update_feasible(&update, &inner.source_table) && route_entry.source.router_id == router_id {
-                    //         return;
-                    //     }
-                    //     let route_entry = inner.selected_routing_table.table.get_mut(&route_key_from_update).unwrap();
-                    //     route_entry.update_seqno(seqno);
-                    //     route_entry.update_metric(metric);
-                    //     route_entry.update_router_id(router_id);
-                    // }
-                    // else {
-                    //     // CHANGE: Adjusted handling of existing entries in the fallback routing table
-                    //     if let Some(route_entry) = inner.fallback_routing_table.table.get_mut(&route_key_from_update) {
-                    //         route_entry.update_seqno(seqno);
-                    //         route_entry.update_metric(metric);
-                    //         route_entry.update_router_id(router_id);
-    
-                    //         if self.update_feasible(&update, &inner.source_table) {
-                    //             // if the update is feasible, we promote the entry to the selected routing table
-                    //             let selected_route_entry = inner.selected_routing_table.table.insert(route_key_from_update.clone(), route_entry.clone());
-                    //             if let Some(mut previous_route) = selected_route_entry {
-                    //                 // demote the previous selected route
-                    //                 previous_route.selected = false;
-                    //                 inner.fallback_routing_table.table.insert(route_key_from_update.clone(), previous_route);
-                    //             }
-                    //         }
-                    //     }
-                    // }
-                
-            },
->>>>>>> 8b71e816
             _ => {
                 panic!("Received update with wrong TLV type");
             }
